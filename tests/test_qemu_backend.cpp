--- conflicted
+++ resolved
@@ -110,7 +110,6 @@
     EXPECT_THROW(machine->start(), std::runtime_error);
 }
 
-<<<<<<< HEAD
 TEST_F(QemuBackend, vm_command_version_is_written_to_metadata)
 {
     NiceMock<mpt::MockVMStatusMonitor> mock_monitor;
@@ -126,7 +125,8 @@
 TEST_F(QemuBackend, vm_command_version_0_is_used)
 {
     NiceMock<mpt::MockVMStatusMonitor> mock_monitor;
-    mp::QemuVirtualMachineFactory backend{&stub_process_factory, data_dir.path()};
+    mpt::FakeLinuxProcessFactory factory;
+    mp::QemuVirtualMachineFactory backend{&factory, data_dir.path()};
 
     auto machine = backend.create_virtual_machine(default_description, mock_monitor);
 
@@ -135,9 +135,13 @@
     ON_CALL(mock_monitor, retrieve_metadata_for)
         .WillByDefault(Return(QJsonObject({{"machine_type", ""}, {"vm_command_version", 0}})));
 
-    machine->start();
+    // machine->start();
+
     // check qemu command line that "cdrom" not used
-=======
+    ASSERT_EQ(factory.created_processes.size(), 2u);
+    EXPECT_FALSE(factory.created_processes[1].program.contains("cdrom="));
+}
+
 TEST_F(QemuBackend, machine_unknown_state_properly_shuts_down)
 {
     NiceMock<mpt::MockVMStatusMonitor> mock_monitor;
@@ -181,5 +185,4 @@
 
     ASSERT_EQ(factory.created_processes.size(), 2u);
     EXPECT_TRUE(factory.created_processes[1].arguments.contains("virtio-net-pci,netdev=hostnet0,id=net0,mac="));
->>>>>>> 8fcb539f
 }